--- conflicted
+++ resolved
@@ -59,17 +59,7 @@
     pub blob_gas_used: Option<U64>,
     /// Excess blob gas. Introduced by EIP-4844
     pub excess_blob_gas: Option<U64>,
-<<<<<<< HEAD
-    /// The hash of the parent beacon block's root is included in execution blocks, as proposed by
-    /// EIP-4788.
-    ///
-    /// This enables trust-minimized access to consensus state, supporting staking pools, bridges,
-    /// and more.
-    ///
-    /// The beacon roots contract handles root storage, enhancing Ethereum's functionalities.
-=======
     /// The parent beacon block's root hash. Introduced by EIP-4788
->>>>>>> 596add58
     pub parent_beacon_block_root: Option<H256>,
 }
 
@@ -192,22 +182,6 @@
             parent_beacon_block_root: None,
         };
 
-<<<<<<< HEAD
-        if rlp.at(15).is_ok() {
-            header.base_fee_per_gas = Some(rlp.val_at(15)?);
-        }
-
-        if rlp.at(16).is_ok() {
-            header.withdrawals_root = Some(rlp.val_at(16)?);
-        }
-
-        if rlp.at(17).is_ok() {
-            header.blob_gas_used = Some(rlp.val_at(17)?);
-        }
-
-        if rlp.at(18).is_ok() {
-            header.excess_blob_gas = Some(rlp.val_at(18)?);
-=======
         if let Ok(val) = rlp.val_at(15) {
             header.base_fee_per_gas = Some(val)
         }
@@ -226,7 +200,6 @@
 
         if let Ok(val) = rlp.val_at(19) {
             header.parent_beacon_block_root = Some(val)
->>>>>>> 596add58
         }
 
         if rlp.at(19).is_ok() {
@@ -633,64 +606,13 @@
         assert_eq!(header.hash(), expected_hash);
     }
 
-<<<<<<< HEAD
-    #[test]
-    fn dencun_rlp() {
-        let body =
-            std::fs::read_to_string("../test_assets/mainnet/block_19433903_value.json").unwrap();
-        let response: Value = serde_json::from_str(&body).unwrap();
-        let header: Header = serde_json::from_value(response["result"].clone()).unwrap();
-        let encoded = rlp::encode(&header);
-        let decoded: Header = rlp::decode(&encoded).unwrap();
-        assert_eq!(header, decoded);
-        let re_encoded = rlp::encode(&decoded);
-        assert_eq!(encoded, re_encoded);
-        let body =
-            std::fs::read_to_string("../test_assets/mainnet/block_19433902_value.json").unwrap();
-        let response: Value = serde_json::from_str(&body).unwrap();
-        let header: Header = serde_json::from_value(response["result"].clone()).unwrap();
-        let encoded = rlp::encode(&header);
-        let decoded: Header = rlp::decode(&encoded).unwrap();
-        assert_eq!(header, decoded);
-        let re_encoded = rlp::encode(&decoded);
-        assert_eq!(encoded, re_encoded);
-    }
-
-    // Test vector from: https://github.com/ethereum/tests/blob/7e9e0940c0fcdbead8af3078ede70f969109bd85/BlockchainTests/ValidBlocks/bcExample/cancunExample.json
-    #[test]
-=======
     // Test vector from: https://github.com/ethereum/tests/blob/7e9e0940c0fcdbead8af3078ede70f969109bd85/BlockchainTests/ValidBlocks/bcExample/cancunExample.json
     #[test_log::test]
->>>>>>> 596add58
     fn dencun_rlp_ethereum_tests_example() {
         let data = hex_decode("0xf90221a03a9b485972e7353edd9152712492f0c58d89ef80623686b6bf947a4a6dce6cb6a01dcc4de8dec75d7aab85b567b6ccd41ad312451b948a7413f0a142fd40d49347942adc25665018aa1fe0e6bc666dac8fc2697ff9baa03c837fc158e3e93eafcaf2e658a02f5d8f99abc9f1c4c66cdea96c0ca26406aea04409cc4b699384ba5f8248d92b784713610c5ff9c1de51e9239da0dac76de9cea046cab26abf1047b5b119ecc2dda1296b071766c8b1307e1381fcecc90d513d86b90100000000000000000000000000000000000000000000000000000000000000000000000000000000000000000000000000000000000000000000000000000000000000000000000000000000000000000000000000000000000000000000000000000000000000000000000000000000000000000000000000000000000000000000000000000000000000000000000000000000000000000000000000000000000000000000000000000000000000000000000000000000000000000000000000000000000000000000000000000000000000000000000000000000000000000000000000000000000000000000000000000000000000000000000000000000008001887fffffffffffffff8302a86582079e42a056e81f171bcc55a6ff8345e692c0f86e5b48e01b996cadc001622fb5e363b42188000000000000000009a056e81f171bcc55a6ff8345e692c0f86e5b48e01b996cadc001622fb5e363b4218302000080").unwrap();
         let decoded: Header = rlp::decode(&data).unwrap();
         let expected: Header = Header {
             parent_hash: H256::from_str(
-<<<<<<< HEAD
-                "3a9b485972e7353edd9152712492f0c58d89ef80623686b6bf947a4a6dce6cb6",
-            )
-            .unwrap(),
-            uncles_hash: H256::from_str(
-                "1dcc4de8dec75d7aab85b567b6ccd41ad312451b948a7413f0a142fd40d49347",
-            )
-            .unwrap(),
-            author: H160::from_str("2adc25665018aa1fe0e6bc666dac8fc2697ff9ba").unwrap(),
-            state_root: H256::from_str(
-                "3c837fc158e3e93eafcaf2e658a02f5d8f99abc9f1c4c66cdea96c0ca26406ae",
-            )
-            .unwrap(),
-            transactions_root: H256::from_str(
-                "4409cc4b699384ba5f8248d92b784713610c5ff9c1de51e9239da0dac76de9ce",
-            )
-            .unwrap(),
-            receipts_root: H256::from_str(
-                "46cab26abf1047b5b119ecc2dda1296b071766c8b1307e1381fcecc90d513d86",
-            )
-            .unwrap(),
-            logs_bloom: Bloom::default(),
-            difficulty: U256::from_str("0").unwrap(),
-=======
                 "0x3a9b485972e7353edd9152712492f0c58d89ef80623686b6bf947a4a6dce6cb6",
             )
             .unwrap(),
@@ -713,26 +635,12 @@
             .unwrap(),
             logs_bloom: Bloom::default(),
             difficulty: U256::from_str("0x0").unwrap(),
->>>>>>> 596add58
             number: 0x1,
             gas_limit: U256::from_str("0x7fffffffffffffff").unwrap(),
             gas_used: U256::from_str("0x02a865").unwrap(),
             timestamp: 0x079e,
             extra_data: vec![0x42],
             mix_hash: Some(
-<<<<<<< HEAD
-                H256::from_str("56e81f171bcc55a6ff8345e692c0f86e5b48e01b996cadc001622fb5e363b421")
-                    .unwrap(),
-            ),
-            nonce: Some(H64::zero()),
-            base_fee_per_gas: Some(U256::from_str("9").unwrap()),
-            withdrawals_root: Some(
-                H256::from_str("56e81f171bcc55a6ff8345e692c0f86e5b48e01b996cadc001622fb5e363b421")
-                    .unwrap(),
-            ),
-            blob_gas_used: Some(U64::from_str("020000").unwrap()),
-            excess_blob_gas: Some(U64::from_str("0").unwrap()),
-=======
                 H256::from_str(
                     "0x56e81f171bcc55a6ff8345e692c0f86e5b48e01b996cadc001622fb5e363b421",
                 )
@@ -748,35 +656,15 @@
             ),
             blob_gas_used: Some(U64::from_str("0x020000").unwrap()),
             excess_blob_gas: Some(U64::from_str("0x0").unwrap()),
->>>>>>> 596add58
             parent_beacon_block_root: None,
         };
         assert_eq!(decoded, expected);
 
-<<<<<<< HEAD
-        let expected_hash =
-            H256::from_str("0x10aca3ebb4cf6ddd9e945a5db19385f9c105ede7374380c50d56384c3d233785")
-                .unwrap();
-        assert_eq!(decoded.hash(), expected_hash);
-    }
-
-    #[test]
-    fn post_dencun_header_without_blob_txs() {
-        let body =
-            std::fs::read_to_string("../test_assets/mainnet/block_19433902_value.json").unwrap();
-        let response: Value = serde_json::from_str(&body).unwrap();
-        let header: Header = serde_json::from_value(response["result"].clone()).unwrap();
-        let expected_hash =
-            H256::from_slice(&hex_decode(response["result"]["hash"].as_str().unwrap()).unwrap());
-        assert_eq!(header.number, 19433902);
-        assert_eq!(header.hash(), expected_hash);
-=======
         let expected_hash =
             H256::from_str("0x10aca3ebb4cf6ddd9e945a5db19385f9c105ede7374380c50d56384c3d233785")
                 .unwrap();
         assert_eq!(decoded.hash(), expected_hash);
         assert_eq!(data, rlp::encode(&expected));
->>>>>>> 596add58
     }
 
     #[rstest::rstest]
@@ -790,10 +678,6 @@
         let header: Header = serde_json::from_value(response["result"].clone()).unwrap();
         let expected_hash =
             H256::from_slice(&hex_decode(response["result"]["hash"].as_str().unwrap()).unwrap());
-<<<<<<< HEAD
-        assert_eq!(header.number, 19433903);
-=======
->>>>>>> 596add58
         assert_eq!(header.hash(), expected_hash);
     }
 }